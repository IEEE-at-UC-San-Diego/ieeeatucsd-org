---
import { FaGear } from "react-icons/fa6";
import { MdEmail } from "react-icons/md";
import Link from "next/link";
const { name, position, picture, email } = Astro.props;
---
<<<<<<< HEAD
<div class = "text-white">
    <div class = "text-ieee-yellow">
        <Link href={`mailto:${email}`} className = "flex items-center ml-[3%] py-[0.5vh] group">
            <MdEmail className = "md:text-[1.5vw] text-[2.5vw] mr-[0.5%] group-hover:scale-110 group-hover:opacity-70 duration-300"/>
            <p class = "md:text-[0.8vw] text-[2vw]">
=======

<div class="text-white">
    <div class="text-ieee-yellow">
        <Link
            href={`mailto:${email}`}
            className="flex items-center ml-[3%] py-[0.5vh] group"
        >
            <MdEmail
                className="md:text-[1.5vw] text-[2.5vw] mr-[0.5%] group-hover:scale-110 group-hover:opacity-70 duration-300"
            />
            <p class="md:text-[0.8vw] text-[2vw]">
>>>>>>> 975e6206
                {email}
            </p>
        </Link>
    </div>

<<<<<<< HEAD
    <div class = "md:w-[20vw] w-[35vw] aspect-[334/440] bg-gradient-to-t from-ieee-blue-100/5 to-ieee-blue-100/25 rounded-[10%] flex flex-col items-center relative">
        <img src ={picture} alt = "officer" class = "md:w-[18vw] w-[31vw] md:rounded-[1.5vw] rounded-[3vw] mt-[5%] mb-[3%]" >
        <div class = "bg-white w-fit rounded-full aspect-square md:p-[0.4vw] p-[0.8vw] text-ieee-black md:text-[1.8vw] text-[3.5vw] absolute md:right-[1.5vw] md:top-[1.5vw] right-[2.5vw] top-[2.5vw]">
            <FaGear/>
        </div>
        <div class = "w-full flex justify-between px-[7%]">
            <p data-inview class = " in-view:animate-fade-right md:text-[2vw] text-[3.5vw] font-light md:leading-[2.5vw] leading-[5vw]">
                {name}
            </p>
            <div data-inview class = "md:mt-[0.5vw] mt-[1.5vw] in-view:animate-fade-up md:text-[0.8vw] text-[1.5vw] md:w-[8vw] w-[15vw] border-[0.11vw] border-white/90 rounded-full p-[0.5%] h-fit text-center">
=======
    <div
        class="md:w-[20vw] w-[35vw] aspect-[334/440] bg-gradient-to-t from-ieee-blue-100/5 to-ieee-blue-100/25 rounded-[10%] flex flex-col items-center relative"
    >
        <img
            src={picture}
            alt="officer"
            class="md:w-[18vw] w-[31vw] md:rounded-[1.5vw] rounded-[3vw] mt-[5%] mb-[3%]"
        />
        <div
            class="bg-white w-fit rounded-full aspect-square md:p-[0.4vw] p-[0.8vw] text-ieee-black md:text-[1.8vw] text-[3.5vw] absolute md:right-[1.5vw] md:top-[1.5vw] right-[2.5vw] top-[2.5vw]"
        >
            <FaGear />
        </div>
        <p
            data-inview
            class="in-view:animate-fade-right md:text-[2vw] text-[3.5vw] font-light md:leading-[2.5vw] leading-[5vw]"
        >
            <p
                data-inview
                class="in-view:animate-fade-right text-[2vw] font-light leading-[4.5vh]"
            >
                {name}
            </p>
            <div
                data-inview
                class="md:mt-[0.5vw] mt-[1.5vw] in-view:animate-fade-up md:text-[0.8vw] text-[1.5vw] md:w-[8vw] w-[15vw] border-[0.11vw] border-white/90 rounded-full p-[0.5%] h-fit text-center"
            >
>>>>>>> 975e6206
                {position}
            </div>
        </p>
    </div>
</div><|MERGE_RESOLUTION|>--- conflicted
+++ resolved
@@ -4,13 +4,6 @@
 import Link from "next/link";
 const { name, position, picture, email } = Astro.props;
 ---
-<<<<<<< HEAD
-<div class = "text-white">
-    <div class = "text-ieee-yellow">
-        <Link href={`mailto:${email}`} className = "flex items-center ml-[3%] py-[0.5vh] group">
-            <MdEmail className = "md:text-[1.5vw] text-[2.5vw] mr-[0.5%] group-hover:scale-110 group-hover:opacity-70 duration-300"/>
-            <p class = "md:text-[0.8vw] text-[2vw]">
-=======
 
 <div class="text-white">
     <div class="text-ieee-yellow">
@@ -22,24 +15,11 @@
                 className="md:text-[1.5vw] text-[2.5vw] mr-[0.5%] group-hover:scale-110 group-hover:opacity-70 duration-300"
             />
             <p class="md:text-[0.8vw] text-[2vw]">
->>>>>>> 975e6206
                 {email}
             </p>
         </Link>
     </div>
 
-<<<<<<< HEAD
-    <div class = "md:w-[20vw] w-[35vw] aspect-[334/440] bg-gradient-to-t from-ieee-blue-100/5 to-ieee-blue-100/25 rounded-[10%] flex flex-col items-center relative">
-        <img src ={picture} alt = "officer" class = "md:w-[18vw] w-[31vw] md:rounded-[1.5vw] rounded-[3vw] mt-[5%] mb-[3%]" >
-        <div class = "bg-white w-fit rounded-full aspect-square md:p-[0.4vw] p-[0.8vw] text-ieee-black md:text-[1.8vw] text-[3.5vw] absolute md:right-[1.5vw] md:top-[1.5vw] right-[2.5vw] top-[2.5vw]">
-            <FaGear/>
-        </div>
-        <div class = "w-full flex justify-between px-[7%]">
-            <p data-inview class = " in-view:animate-fade-right md:text-[2vw] text-[3.5vw] font-light md:leading-[2.5vw] leading-[5vw]">
-                {name}
-            </p>
-            <div data-inview class = "md:mt-[0.5vw] mt-[1.5vw] in-view:animate-fade-up md:text-[0.8vw] text-[1.5vw] md:w-[8vw] w-[15vw] border-[0.11vw] border-white/90 rounded-full p-[0.5%] h-fit text-center">
-=======
     <div
         class="md:w-[20vw] w-[35vw] aspect-[334/440] bg-gradient-to-t from-ieee-blue-100/5 to-ieee-blue-100/25 rounded-[10%] flex flex-col items-center relative"
     >
@@ -67,7 +47,6 @@
                 data-inview
                 class="md:mt-[0.5vw] mt-[1.5vw] in-view:animate-fade-up md:text-[0.8vw] text-[1.5vw] md:w-[8vw] w-[15vw] border-[0.11vw] border-white/90 rounded-full p-[0.5%] h-fit text-center"
             >
->>>>>>> 975e6206
                 {position}
             </div>
         </p>
