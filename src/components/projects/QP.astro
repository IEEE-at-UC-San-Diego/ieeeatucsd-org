---
import { LiaDotCircle } from "react-icons/lia";
import { Image } from "astro:assets";
import Link from "next/link";
import qp from "../../images/qp.webp";
import { IoIosArrowDroprightCircle } from "react-icons/io";
---

<div class="text-white flex flex-col items-center md:my-[7%] my-[12%] relative">
  <div class="flex items-center md:text-[2.7vw] text-[4.5vw] mb-[4%]">
    <LiaDotCircle className=" mr-[1vw] pt-[0.5%]" />
    <p>Quarterly Project</p>
  </div>
  <div class="w-[70vw] aspect-[2.5/1] relative">
    <div id="qp-skeleton" class="skeleton absolute inset-0 rounded-full z-0">
      <Image
        src={qp}
        alt="qp showcase photo"
<<<<<<< HEAD
        class="md:opacity-0 md:w-[70vw] w-[85vw] md:aspect-[2.5/1] aspect-[2.5/1.2] rounded-full relative in-view:animate-fade-down"
        data-inview
    />
    <Link
        data-inview
        href="/projects/quarterly"
        className="in-view:animate-fade-left absolute top-[25%] md:right-[15%] right-[10%] w-fit px-[1%] py-[0.4%] bg-white rounded-full text-black flex items-center md:text-[1.3vw] text-[2vw] hover:bg-ieee-yellow duration-300 shadow-md"
    >
        more details
        <IoIosArrowDroprightCircle
            className="ml-[0.5vw] text-[1.7vw] mt-[1%]"
        />
    </Link>
    <div
        data-inview class="in-view:animate-fade-right md:w-[45%] w-[70%] text-[1.8vw] md:text-[1vw] font-semibold bg-white/50 backdrop-blur text-black absolute md:-bottom-[6%] -bottom-[15%] md:left-[15%] left-[5%] px-[1.5%] py-[1%] rounded-[1.5vw]"
    >
        <p class="md:text-[1.4vw] text-[2.2vw] mb-[2%]">Quarterly Project</p>
        <p>
            Getting started on hardware development or want to make your own
            project? Need something to put on your resume? IEEE's Quarterly
            Projects aims to provide students with project experience in a span
            of 10 weeks. Check out QP page for more detail!
        </p>
=======
        class="md:w-[70vw] w-[85vw] md:aspect-[2.5/1] aspect-[2.5/1.2] rounded-full"
      />
>>>>>>> a79e6291
    </div>
  </div>
  <Link
    data-inview
    href="/quarterly"
    className="in-view:animate-fade-left absolute top-[25%] md:right-[15%] right-[10%] w-fit px-[1%] py-[0.4%] bg-white rounded-full text-black flex items-center md:text-[1.3vw] text-[2vw] hover:bg-ieee-yellow duration-300 shadow-md"
  >
    more details
    <IoIosArrowDroprightCircle className="ml-[0.5vw] text-[1.7vw] mt-[1%]" />
  </Link>
  <div
    data-inview
    class="in-view:animate-fade-right md:w-[45%] w-[70%] text-[1.8vw] md:text-[1vw] font-semibold bg-white/50 backdrop-blur text-black absolute md:-bottom-[6%] -bottom-[15%] md:left-[15%] left-[5%] px-[1.5%] py-[1%] rounded-[1.5vw]"
  >
    <p class="md:text-[1.4vw] text-[2.2vw] mb-[2%]">Quarterly Project</p>
    <p>
      Getting started on hardware development or want to make your own project?
      Need something to put on your resume? IEEE's Quarterly Projects aims to
      provide students with project experience in a span of 10 weeks. Check out
      QP page for more detail!
    </p>
  </div>
</div>

<script>
  document.addEventListener("DOMContentLoaded", () => {
    const image = document.getElementById("qp-image");
    const skeleton = document.getElementById("qp-skeleton");

    if (image) {
      image.onload = () => {
        skeleton.style.display = "none";
      };
    }
  });
</script><|MERGE_RESOLUTION|>--- conflicted
+++ resolved
@@ -7,19 +7,23 @@
 ---
 
 <div class="text-white flex flex-col items-center md:my-[7%] my-[12%] relative">
-  <div class="flex items-center md:text-[2.7vw] text-[4.5vw] mb-[4%]">
-    <LiaDotCircle className=" mr-[1vw] pt-[0.5%]" />
-    <p>Quarterly Project</p>
-  </div>
-  <div class="w-[70vw] aspect-[2.5/1] relative">
-    <div id="qp-skeleton" class="skeleton absolute inset-0 rounded-full z-0">
-      <Image
-        src={qp}
-        alt="qp showcase photo"
-<<<<<<< HEAD
-        class="md:opacity-0 md:w-[70vw] w-[85vw] md:aspect-[2.5/1] aspect-[2.5/1.2] rounded-full relative in-view:animate-fade-down"
-        data-inview
-    />
+    <div class="flex items-center md:text-[2.7vw] text-[4.5vw] mb-[4%]">
+        <LiaDotCircle className=" mr-[1vw] pt-[0.5%]" />
+        <p>Quarterly Project</p>
+    </div>
+    <div class="w-[70vw] aspect-[2.5/1] relative">
+        <div
+            id="qp-skeleton"
+            class="skeleton absolute inset-0 rounded-full z-0"
+        >
+            <Image
+                src={qp}
+                alt="qp showcase photo"
+                class="md:opacity-0 md:w-[70vw] w-[85vw] md:aspect-[2.5/1] aspect-[2.5/1.2] rounded-full relative in-view:animate-fade-down"
+                data-inview
+            />
+        </div>
+    </div>
     <Link
         data-inview
         href="/projects/quarterly"
@@ -31,7 +35,8 @@
         />
     </Link>
     <div
-        data-inview class="in-view:animate-fade-right md:w-[45%] w-[70%] text-[1.8vw] md:text-[1vw] font-semibold bg-white/50 backdrop-blur text-black absolute md:-bottom-[6%] -bottom-[15%] md:left-[15%] left-[5%] px-[1.5%] py-[1%] rounded-[1.5vw]"
+        data-inview
+        class="in-view:animate-fade-right md:w-[45%] w-[70%] text-[1.8vw] md:text-[1vw] font-semibold bg-white/50 backdrop-blur text-black absolute md:-bottom-[6%] -bottom-[15%] md:left-[15%] left-[5%] px-[1.5%] py-[1%] rounded-[1.5vw]"
     >
         <p class="md:text-[1.4vw] text-[2.2vw] mb-[2%]">Quarterly Project</p>
         <p>
@@ -40,43 +45,18 @@
             Projects aims to provide students with project experience in a span
             of 10 weeks. Check out QP page for more detail!
         </p>
-=======
-        class="md:w-[70vw] w-[85vw] md:aspect-[2.5/1] aspect-[2.5/1.2] rounded-full"
-      />
->>>>>>> a79e6291
     </div>
-  </div>
-  <Link
-    data-inview
-    href="/quarterly"
-    className="in-view:animate-fade-left absolute top-[25%] md:right-[15%] right-[10%] w-fit px-[1%] py-[0.4%] bg-white rounded-full text-black flex items-center md:text-[1.3vw] text-[2vw] hover:bg-ieee-yellow duration-300 shadow-md"
-  >
-    more details
-    <IoIosArrowDroprightCircle className="ml-[0.5vw] text-[1.7vw] mt-[1%]" />
-  </Link>
-  <div
-    data-inview
-    class="in-view:animate-fade-right md:w-[45%] w-[70%] text-[1.8vw] md:text-[1vw] font-semibold bg-white/50 backdrop-blur text-black absolute md:-bottom-[6%] -bottom-[15%] md:left-[15%] left-[5%] px-[1.5%] py-[1%] rounded-[1.5vw]"
-  >
-    <p class="md:text-[1.4vw] text-[2.2vw] mb-[2%]">Quarterly Project</p>
-    <p>
-      Getting started on hardware development or want to make your own project?
-      Need something to put on your resume? IEEE's Quarterly Projects aims to
-      provide students with project experience in a span of 10 weeks. Check out
-      QP page for more detail!
-    </p>
-  </div>
 </div>
 
 <script>
-  document.addEventListener("DOMContentLoaded", () => {
-    const image = document.getElementById("qp-image");
-    const skeleton = document.getElementById("qp-skeleton");
+    document.addEventListener("DOMContentLoaded", () => {
+        const image = document.getElementById("qp-image");
+        const skeleton = document.getElementById("qp-skeleton");
 
-    if (image) {
-      image.onload = () => {
-        skeleton.style.display = "none";
-      };
-    }
-  });
+        if (image) {
+            image.onload = () => {
+                skeleton.style.display = "none";
+            };
+        }
+    });
 </script>