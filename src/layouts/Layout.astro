---
import Navbar from "../components/core/Navbar.astro";
import Footer from "../components/core/Footer.astro";
import InView from "../components/core/InView.astro";
---

<!doctype html>
<<<<<<< HEAD
<html lang="en">
    <head>
        <meta charset="UTF-8" />
        <meta name="viewport" content="width=device-width" />
        <link rel="icon" type="image/svg+xml" href="/favicon.svg" />
        <meta name="generator" content={Astro.generator} />
        <title>Astro Basics</title>
    </head>
    <InView />
    <body
        class="text-white bg-ieee-black relative flex flex-col items-center min-h-screen justify-between overflow-x-clip"
    >
        <Navbar />
        <main class="w-[95%]">
            <slot />
        </main>
        <Footer />
    </body>

    <style>
        :root {
            background-color: rgb(10 14 26 / var(--tw-bg-opacity, 1));
        }
        html,
        body {
            margin: 0;
            width: 100%;
            height: 100%;
        }
    </style>
=======
<html lang="en" class="w-full h-full m-0 bg-ieee-black">
  <head>
    <meta charset="UTF-8" />
    <meta name="viewport" content="width=device-width" />
    <link rel="icon" type="image/svg+xml" href="/favicon.svg" />
    <meta name="generator" content={Astro.generator} />
    <title>Astro Basics</title>
  </head>
  <InView />
  <body class="w-full h-full m-0 bg-ieee-black">
    <div class="text-white min-h-screen">
      <header class="sticky top-0 w-full z-[999]">
        <Navbar />
      </header>
      <main class="w-[95%] mx-auto">
        <slot />
      </main>
      <Footer />
    </div>
  </body>
>>>>>>> 821d9294
</html><|MERGE_RESOLUTION|>--- conflicted
+++ resolved
@@ -5,45 +5,13 @@
 ---
 
 <!doctype html>
-<<<<<<< HEAD
-<html lang="en">
-    <head>
-        <meta charset="UTF-8" />
-        <meta name="viewport" content="width=device-width" />
-        <link rel="icon" type="image/svg+xml" href="/favicon.svg" />
-        <meta name="generator" content={Astro.generator} />
-        <title>Astro Basics</title>
-    </head>
-    <InView />
-    <body
-        class="text-white bg-ieee-black relative flex flex-col items-center min-h-screen justify-between overflow-x-clip"
-    >
-        <Navbar />
-        <main class="w-[95%]">
-            <slot />
-        </main>
-        <Footer />
-    </body>
-
-    <style>
-        :root {
-            background-color: rgb(10 14 26 / var(--tw-bg-opacity, 1));
-        }
-        html,
-        body {
-            margin: 0;
-            width: 100%;
-            height: 100%;
-        }
-    </style>
-=======
 <html lang="en" class="w-full h-full m-0 bg-ieee-black">
   <head>
     <meta charset="UTF-8" />
     <meta name="viewport" content="width=device-width" />
     <link rel="icon" type="image/svg+xml" href="/favicon.svg" />
     <meta name="generator" content={Astro.generator} />
-    <title>Astro Basics</title>
+    <title>IEEEUCSD</title>
   </head>
   <InView />
   <body class="w-full h-full m-0 bg-ieee-black">
@@ -57,5 +25,4 @@
       <Footer />
     </div>
   </body>
->>>>>>> 821d9294
 </html>